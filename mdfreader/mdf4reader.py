--- conflicted
+++ resolved
@@ -485,13 +485,8 @@
             temp = HLBlock()
             temp.read(self.fid)
             temps.update(temp)
-<<<<<<< HEAD
-            self.pointerTodata = temps['hl_dl_first']
-            temps['data'] = self.load(record, info, nameList=nameList, sortedFlag=sortedFlag, vlsd=vlsd)
-=======
             self.pointer_to_data = temps['hl_dl_first']
             temps['data'] = self.load(record, info, name_list=name_list, sorted_flag=sorted_flag, vlsd=vlsd)
->>>>>>> 3f14c53d
         elif temps['id'] in ('##DT', '##RD', b'##DT', b'##RD'):  # normal sorted data block, direct read
             temps['data'] = record.read_sorted_record(self.fid, info, channel_set=name_list)
         elif temps['id'] in ('##SD', b'##SD'):  # VLSD
